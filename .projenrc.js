--- conflicted
+++ resolved
@@ -1,11 +1,7 @@
 const { awscdk } = require('projen');
 
 const projectName = 'cdk-extensions';
-<<<<<<< HEAD
-const cdkVersion = '2.55.1';
-=======
 const cdkVersion = '2.59.0';
->>>>>>> f6753d46
 const docsBucket = 'docs.vibe.io';
 const docsBucketRegion = 'us-east-1';
 
